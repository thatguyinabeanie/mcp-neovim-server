{
<<<<<<< HEAD
	"name": "mcp-neovim-server",
	"version": "0.6.0",
	"description": "Enhanced MCP server for neovim with additional tools and resources",
	"type": "module",
	"bin": {
		"mcp-neovim-server": "build/index.js"
	},
	"files": [
		"build",
		"src",
		"tsconfig.json"
	],
	"scripts": {
		"build": "tsc && node -e \"require('fs').chmodSync('build/index.js', '755')\"",
		"watch": "tsc --watch",
		"test": "tsc --noEmit",
		"inspector": "npx @modelcontextprotocol/inspector build/index.js"
	},
	"repository": {
		"type": "git",
		"url": "git+https://github.com/thatguyinabeanie/mcp-neovim-server.git"
	},
	"author": "thatguyinabeanie",
	"license": "MIT",
	"bugs": {
		"url": "https://github.com/thatguyinabeanie/mcp-neovim-server/issues"
	},
	"homepage": "https://github.com/thatguyinabeanie/mcp-neovim-server#readme",
	"dependencies": {
		"@modelcontextprotocol/sdk": "^1.13",
		"neovim": "^5",
		"ts-node": "^10.9.2",
		"typescript": "^5.8.3",
		"zod": "^3.25.64"
	},
	"devDependencies": {
		"@types/node": "^22.15.34"
	}
=======
  "name": "mcp-neovim-server",
  "version": "0.5.3",
  "description": "An MCP server for neovim",
  "type": "module",
  "bin": {
    "mcp-neovim-server": "build/index.js"
  },
  "files": [
    "build"
  ],
  "scripts": {
    "build": "tsc && node -e \"require('fs').chmodSync('build/index.js', '755')\"",
    "prepare": "npm run build",
    "watch": "tsc --watch",
    "inspector": "npx @modelcontextprotocol/inspector build/index.js"
  },
  "repository": {
    "type": "git",
    "url": "git+https://github.com/bigcodegen/mcp-neovim-server.git"
  },
  "author": "bigcodegen",
  "license": "MIT",
  "bugs": {
    "url": "https://github.com/bigcodegen/mcp-neovim-server/issues"
  },
  "homepage": "https://github.com/bigcodegen/mcp-neovim-server#readme",
  "dependencies": {
    "@modelcontextprotocol/sdk": "^1.13.2",
    "neovim": "^5.3.0",
    "ts-node": "^10.9.2",
    "zod": "^3.25.67"
  },
  "devDependencies": {
    "@types/node": "^24.0.6",
    "typescript": "^5.8.3"
  }
>>>>>>> ff459306
}<|MERGE_RESOLUTION|>--- conflicted
+++ resolved
@@ -1,79 +1,41 @@
 {
-<<<<<<< HEAD
-	"name": "mcp-neovim-server",
-	"version": "0.6.0",
-	"description": "Enhanced MCP server for neovim with additional tools and resources",
-	"type": "module",
-	"bin": {
-		"mcp-neovim-server": "build/index.js"
-	},
-	"files": [
-		"build",
-		"src",
-		"tsconfig.json"
-	],
-	"scripts": {
-		"build": "tsc && node -e \"require('fs').chmodSync('build/index.js', '755')\"",
-		"watch": "tsc --watch",
-		"test": "tsc --noEmit",
-		"inspector": "npx @modelcontextprotocol/inspector build/index.js"
-	},
-	"repository": {
-		"type": "git",
-		"url": "git+https://github.com/thatguyinabeanie/mcp-neovim-server.git"
-	},
-	"author": "thatguyinabeanie",
-	"license": "MIT",
-	"bugs": {
-		"url": "https://github.com/thatguyinabeanie/mcp-neovim-server/issues"
-	},
-	"homepage": "https://github.com/thatguyinabeanie/mcp-neovim-server#readme",
-	"dependencies": {
-		"@modelcontextprotocol/sdk": "^1.13",
-		"neovim": "^5",
-		"ts-node": "^10.9.2",
-		"typescript": "^5.8.3",
-		"zod": "^3.25.64"
-	},
-	"devDependencies": {
-		"@types/node": "^22.15.34"
-	}
-=======
   "name": "mcp-neovim-server",
-  "version": "0.5.3",
-  "description": "An MCP server for neovim",
+  "version": "0.6.0",
+  "description": "Enhanced MCP server for neovim with additional tools and resources",
   "type": "module",
   "bin": {
     "mcp-neovim-server": "build/index.js"
   },
   "files": [
-    "build"
+    "build",
+    "src",
+    "tsconfig.json"
   ],
   "scripts": {
     "build": "tsc && node -e \"require('fs').chmodSync('build/index.js', '755')\"",
     "prepare": "npm run build",
     "watch": "tsc --watch",
+    "test": "tsc --noEmit",
     "inspector": "npx @modelcontextprotocol/inspector build/index.js"
   },
   "repository": {
     "type": "git",
-    "url": "git+https://github.com/bigcodegen/mcp-neovim-server.git"
+    "url": "git+https://github.com/thatguyinabeanie/mcp-neovim-server.git"
   },
-  "author": "bigcodegen",
+  "author": "thatguyinabeanie",
   "license": "MIT",
   "bugs": {
-    "url": "https://github.com/bigcodegen/mcp-neovim-server/issues"
+    "url": "https://github.com/thatguyinabeanie/mcp-neovim-server/issues"
   },
-  "homepage": "https://github.com/bigcodegen/mcp-neovim-server#readme",
+  "homepage": "https://github.com/thatguyinabeanie/mcp-neovim-server#readme",
   "dependencies": {
     "@modelcontextprotocol/sdk": "^1.13.2",
     "neovim": "^5.3.0",
     "ts-node": "^10.9.2",
+    "typescript": "^5.8.3",
     "zod": "^3.25.67"
   },
   "devDependencies": {
-    "@types/node": "^24.0.6",
-    "typescript": "^5.8.3"
+    "@types/node": "^24.0.6"
   }
->>>>>>> ff459306
 }