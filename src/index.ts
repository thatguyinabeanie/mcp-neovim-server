--- conflicted
+++ resolved
@@ -4,1138 +4,72 @@
  * This is an MCP server that connects to neovim.
  */
 
-import {
-	McpServer,
-	ResourceTemplate,
-} from "@modelcontextprotocol/sdk/server/mcp.js";
-import process from "process";
+import { McpServer, ResourceTemplate } from "@modelcontextprotocol/sdk/server/mcp.js";
 import { StdioServerTransport } from "@modelcontextprotocol/sdk/server/stdio.js";
-import { NeovimManager } from "./neovim.js";
+import { NeovimManager, NeovimConnectionError, NeovimCommandError, NeovimValidationError } from "./neovim.js";
 import { z } from "zod";
 
-<<<<<<< HEAD
-const server = new McpServer({
-	name: "mcp-neovim-server",
-	version: "0.6",
-});
-=======
 const server = new McpServer(
   {
     name: "mcp-neovim-server",
-    version: "0.5.3"
-  }
-);
->>>>>>> ff459306
+    version: "0.6.0"
+  }
+);
 
 const neovimManager = NeovimManager.getInstance();
 
 // Register resources
-server.registerResource(
-	"session",
-	new ResourceTemplate("nvim://session", {
-		list: () => ({
-			resources: [
-				{
-					uri: "nvim://session",
-					mimeType: "text/plain",
-					name: "Current neovim session",
-					description: "Current neovim text editor session",
-				},
-			],
-		}),
-	}),
-	{
-		title: "Current neovim session",
-		description: "Current neovim text editor session",
-		mimeType: "text/plain",
-	},
-	async (uri: URL) => {
-		const bufferContents = await neovimManager.getBufferContents();
-		return {
-			contents: [
-				{
-					uri: uri.href,
-					mimeType: "text/plain",
-					text: Array.from(bufferContents.entries())
-						.map(([lineNum, lineText]) => `${lineNum}: ${lineText}`)
-						.join("\n"),
-				},
-			],
-		};
-	},
-);
-
-server.registerResource(
-	"buffers",
-	new ResourceTemplate("nvim://buffers", {
-		list: () => ({
-			resources: [
-				{
-					uri: "nvim://buffers",
-					mimeType: "application/json",
-					name: "Open Neovim buffers",
-					description: "List of all open buffers in the current Neovim session",
-				},
-			],
-		}),
-	}),
-	{
-		title: "Open Neovim buffers",
-		description: "List of all open buffers in the current Neovim session",
-		mimeType: "application/json",
-	},
-	async (uri: URL) => {
-		const openBuffers = await neovimManager.getOpenBuffers();
-		return {
-			contents: [
-				{
-					uri: uri.href,
-					mimeType: "application/json",
-					text: JSON.stringify(openBuffers, null, 2),
-				},
-			],
-		};
-	},
-);
-
-// Enhanced resources from claude-code.nvim
-server.registerResource(
-	"project-structure",
-	new ResourceTemplate("nvim://project-structure", {
-		list: () => ({
-			resources: [
-				{
-					uri: "nvim://project-structure",
-					mimeType: "text/plain",
-					name: "Project structure",
-					description: "File tree of the current working directory",
-				},
-			],
-		}),
-	}),
-	{
-		title: "Project structure",
-		description: "File tree of the current working directory",
-		mimeType: "text/plain",
-	},
-	async (uri: URL) => {
-		const projectStructure = await neovimManager.getProjectStructure();
-		return {
-			contents: [
-				{
-					uri: uri.href,
-					mimeType: "text/plain",
-					text: projectStructure,
-				},
-			],
-		};
-	},
-);
-
-server.registerResource(
-	"git-status",
-	new ResourceTemplate("nvim://git-status", {
-		list: () => ({
-			resources: [
-				{
-					uri: "nvim://git-status",
-					mimeType: "text/plain",
-					name: "Git status",
-					description: "Current git repository status",
-				},
-			],
-		}),
-	}),
-	{
-		title: "Git status",
-		description: "Current git repository status",
-		mimeType: "text/plain",
-	},
-	async (uri: URL) => {
-		const gitStatus = await neovimManager.getGitStatus();
-		return {
-			contents: [
-				{
-					uri: uri.href,
-					mimeType: "text/plain",
-					text: gitStatus,
-				},
-			],
-		};
-	},
-);
-
-server.registerResource(
-	"lsp-diagnostics",
-	new ResourceTemplate("nvim://lsp-diagnostics", {
-		list: () => ({
-			resources: [
-				{
-					uri: "nvim://lsp-diagnostics",
-					mimeType: "application/json",
-					name: "LSP diagnostics",
-					description: "Current LSP diagnostics for all buffers",
-				},
-			],
-		}),
-	}),
-	{
-		title: "LSP diagnostics",
-		description: "Current LSP diagnostics for all buffers",
-		mimeType: "application/json",
-	},
-	async (uri: URL) => {
-		const diagnostics = await neovimManager.getLspDiagnostics();
-		return {
-			contents: [
-				{
-					uri: uri.href,
-					mimeType: "application/json",
-					text: diagnostics,
-				},
-			],
-		};
-	},
-);
-
-server.registerResource(
-	"vim-options",
-	new ResourceTemplate("nvim://vim-options", {
-		list: () => ({
-			resources: [
-				{
-					uri: "nvim://vim-options",
-					mimeType: "application/json",
-					name: "Vim options",
-					description: "Current Neovim configuration and options",
-				},
-			],
-		}),
-	}),
-	{
-		title: "Vim options",
-		description: "Current Neovim configuration and options",
-		mimeType: "application/json",
-	},
-	async (uri: URL) => {
-		const options = await neovimManager.getVimOptions();
-		return {
-			contents: [
-				{
-					uri: uri.href,
-					mimeType: "application/json",
-					text: options,
-				},
-			],
-		};
-	},
-);
-
-server.registerResource(
-	"related-files",
-	new ResourceTemplate("nvim://related-files", {
-		list: () => ({
-			resources: [
-				{
-					uri: "nvim://related-files",
-					mimeType: "application/json",
-					name: "Related files",
-					description:
-						"Files related to current buffer through imports/requires",
-				},
-			],
-		}),
-	}),
-	{
-		title: "Related files",
-		description: "Files related to current buffer through imports/requires",
-		mimeType: "application/json",
-	},
-	async (uri: URL) => {
-		const relatedFiles = await neovimManager.getRelatedFiles();
-		return {
-			contents: [
-				{
-					uri: uri.href,
-					mimeType: "application/json",
-					text: relatedFiles,
-				},
-			],
-		};
-	},
-);
-
-server.registerResource(
-	"recent-files",
-	new ResourceTemplate("nvim://recent-files", {
-		list: () => ({
-			resources: [
-				{
-					uri: "nvim://recent-files",
-					mimeType: "application/json",
-					name: "Recent files",
-					description: "Recently accessed files in current project",
-				},
-			],
-		}),
-	}),
-	{
-		title: "Recent files",
-		description: "Recently accessed files in current project",
-		mimeType: "application/json",
-	},
-	async (uri: URL) => {
-		const recentFiles = await neovimManager.getRecentFiles();
-		return {
-			contents: [
-				{
-					uri: uri.href,
-					mimeType: "application/json",
-					text: recentFiles,
-				},
-			],
-		};
-	},
-);
-
-server.registerResource(
-	"visual-selection",
-	new ResourceTemplate("nvim://visual-selection", {
-		list: () => ({
-			resources: [
-				{
-					uri: "nvim://visual-selection",
-					mimeType: "application/json",
-					name: "Visual selection",
-					description: "Currently selected text or last visual selection",
-				},
-			],
-		}),
-	}),
-	{
-		title: "Visual selection",
-		description: "Currently selected text or last visual selection",
-		mimeType: "application/json",
-	},
-	async (uri: URL) => {
-		const selection = await neovimManager.getCurrentSelection(true);
-		return {
-			contents: [
-				{
-					uri: uri.href,
-					mimeType: "application/json",
-					text: selection,
-				},
-			],
-		};
-	},
-);
-
-server.registerResource(
-	"workspace-context",
-	new ResourceTemplate("nvim://workspace-context", {
-		list: () => ({
-			resources: [
-				{
-					uri: "nvim://workspace-context",
-					mimeType: "application/json",
-					name: "Workspace context",
-					description:
-						"Enhanced workspace context with all related information",
-				},
-			],
-		}),
-	}),
-	{
-		title: "Workspace context",
-		description: "Enhanced workspace context with all related information",
-		mimeType: "application/json",
-	},
-	async (uri: URL) => {
-		const context = await neovimManager.getWorkspaceContext();
-		return {
-			contents: [
-				{
-					uri: uri.href,
-					mimeType: "application/json",
-					text: context,
-				},
-			],
-		};
-	},
-);
-
 server.resource(
-	"search-results",
-	new ResourceTemplate("nvim://search-results", {
-		list: () => ({
-			resources: [
-				{
-					uri: "nvim://search-results",
-					mimeType: "application/json",
-					name: "Search results",
-					description: "Current search results and quickfix list",
-				},
-			],
-		}),
-	}),
-	async (uri: URL) => {
-		const results = await neovimManager.getSearchResults();
-		return {
-			contents: [
-				{
-					uri: uri.href,
-					mimeType: "application/json",
-					text: results,
-				},
-			],
-		};
-	},
-);
-
-// Register resource-based tools
-server.registerTool(
-	"vim_get_session",
-	{
-		title: "Get current Neovim session details including buffer contents",
-		description: "Get current Neovim session details including buffer contents",
-		inputSchema: {},
-	},
-	async () => {
-		try {
-			const bufferContents = await neovimManager.getBufferContents();
-			return {
-				content: [
-					{
-						type: "text",
-						text: Array.from(bufferContents.entries())
-							.map(([lineNum, lineText]) => `${lineNum}: ${lineText}`)
-							.join("\n"),
-					},
-				],
-			};
-		} catch (error) {
-			return {
-				content: [
-					{
-						type: "text",
-						text:
-							error instanceof Error ? error.message : "Error getting session",
-					},
-				],
-			};
-		}
-	},
-);
-
-server.registerTool(
-	"vim_get_buffers",
-	{
-		title: "Get a list of all open buffers in the current Neovim session",
-		description: "Get a list of all open buffers in the current Neovim session",
-		inputSchema: {},
-	},
-	async () => {
-		try {
-			const openBuffers = await neovimManager.getOpenBuffers();
-			return {
-				content: [
-					{
-						type: "text",
-						text: JSON.stringify(openBuffers, null, 2),
-					},
-				],
-			};
-		} catch (error) {
-			return {
-				content: [
-					{
-						type: "text",
-						text:
-							error instanceof Error ? error.message : "Error getting buffers",
-					},
-				],
-			};
-		}
-	},
-);
-
-server.registerTool(
-	"vim_get_project_structure",
-	{
-		title: "Get the file tree of the current working directory",
-		description: "Get the file tree of the current working directory",
-		inputSchema: {},
-	},
-	async () => {
-		try {
-			const projectStructure = await neovimManager.getProjectStructure();
-			return {
-				content: [
-					{
-						type: "text",
-						text: projectStructure,
-					},
-				],
-			};
-		} catch (error) {
-			return {
-				content: [
-					{
-						type: "text",
-						text:
-							error instanceof Error
-								? error.message
-								: "Error getting project structure",
-					},
-				],
-			};
-		}
-	},
-);
-
-server.registerTool(
-	"vim_get_git_status",
-	{
-		title: "Get the current git repository status",
-		description: "Get the current git repository status",
-		inputSchema: {},
-	},
-	async () => {
-		try {
-			const gitStatus = await neovimManager.getGitStatus();
-			return {
-				content: [
-					{
-						type: "text",
-						text: gitStatus,
-					},
-				],
-			};
-		} catch (error) {
-			return {
-				content: [
-					{
-						type: "text",
-						text:
-							error instanceof Error
-								? error.message
-								: "Error getting git status",
-					},
-				],
-			};
-		}
-	},
-);
-
-server.registerTool(
-	"vim_get_lsp_diagnostics",
-	{
-		title: "Get current LSP diagnostics for all buffers",
-		description: "Get current LSP diagnostics for all buffers",
-		inputSchema: {},
-	},
-	async () => {
-		try {
-			const diagnostics = await neovimManager.getLspDiagnostics();
-			return {
-				content: [
-					{
-						type: "text",
-						text: JSON.stringify(diagnostics, null, 2),
-					},
-				],
-			};
-		} catch (error) {
-			return {
-				content: [
-					{
-						type: "text",
-						text:
-							error instanceof Error
-								? error.message
-								: "Error getting LSP diagnostics",
-					},
-				],
-			};
-		}
-	},
-);
-
-server.registerTool(
-	"vim_get_vim_options",
-	{
-		title: "Get current Neovim configuration and options",
-		description: "Get current Neovim configuration and options",
-		inputSchema: {},
-	},
-	async () => {
-		try {
-			const options = await neovimManager.getVimOptions();
-			return {
-				content: [
-					{
-						type: "text",
-						text: JSON.stringify(options, null, 2),
-					},
-				],
-			};
-		} catch (error) {
-			return {
-				content: [
-					{
-						type: "text",
-						text:
-							error instanceof Error
-								? error.message
-								: "Error getting Vim options",
-					},
-				],
-			};
-		}
-	},
-);
-
-server.registerTool(
-	"vim_get_related_files",
-	{
-		title: "Get files related to current buffer through imports/requires",
-		description: "Get files related to current buffer through imports/requires",
-		inputSchema: {},
-	},
-	async () => {
-		try {
-			const relatedFiles = await neovimManager.getRelatedFiles();
-			return {
-				content: [
-					{
-						type: "text",
-						text: JSON.stringify(relatedFiles, null, 2),
-					},
-				],
-			};
-		} catch (error) {
-			return {
-				content: [
-					{
-						type: "text",
-						text:
-							error instanceof Error
-								? error.message
-								: "Error getting related files",
-					},
-				],
-			};
-		}
-	},
-);
-
-server.registerTool(
-	"vim_get_recent_files",
-	{
-		title: "Get recently accessed files in current project",
-		description: "Get recently accessed files in current project",
-		inputSchema: {},
-	},
-	async () => {
-		try {
-			const recentFiles = await neovimManager.getRecentFiles();
-			return {
-				content: [
-					{
-						type: "text",
-						text: JSON.stringify(recentFiles, null, 2),
-					},
-				],
-			};
-		} catch (error) {
-			return {
-				content: [
-					{
-						type: "text",
-						text:
-							error instanceof Error
-								? error.message
-								: "Error getting recent files",
-					},
-				],
-			};
-		}
-	},
-);
-
-server.registerTool(
-	"vim_get_visual_selection",
-	{
-		title: "Get currently selected text or last visual selection",
-		description: "Get currently selected text or last visual selection",
-		inputSchema: {},
-	},
-	async () => {
-		try {
-			const selection = await neovimManager.getCurrentSelection(true);
-			return {
-				content: [
-					{
-						type: "text",
-						text: JSON.stringify(selection, null, 2),
-					},
-				],
-			};
-		} catch (error) {
-			return {
-				content: [
-					{
-						type: "text",
-						text:
-							error instanceof Error
-								? error.message
-								: "Error getting visual selection",
-					},
-				],
-			};
-		}
-	},
-);
-
-server.registerTool(
-	"vim_get_workspace_context",
-	{
-		title: "Get enhanced workspace context with all related information",
-		description: "Get enhanced workspace context with all related information",
-		inputSchema: {},
-	},
-	async () => {
-		try {
-			const context = await neovimManager.getWorkspaceContext();
-			return {
-				content: [
-					{
-						type: "text",
-						text: JSON.stringify(context, null, 2),
-					},
-				],
-			};
-		} catch (error) {
-			return {
-				content: [
-					{
-						type: "text",
-						text:
-							error instanceof Error
-								? error.message
-								: "Error getting workspace context",
-					},
-				],
-			};
-		}
-	},
-);
-
-server.registerTool(
-	"vim_get_search_results",
-	{
-		title: "Get current search results and quickfix list",
-		description: "Get current search results and quickfix list",
-		inputSchema: {},
-	},
-	async () => {
-		try {
-			const results = await neovimManager.getSearchResults();
-			return {
-				content: [
-					{
-						type: "text",
-						text: JSON.stringify(results, null, 2),
-					},
-				],
-			};
-		} catch (error) {
-			return {
-				content: [
-					{
-						type: "text",
-						text:
-							error instanceof Error
-								? error.message
-								: "Error getting search results",
-					},
-				],
-			};
-		}
-	},
+  "session",
+  new ResourceTemplate("nvim://session", { 
+    list: () => ({
+      resources: [{
+        uri: "nvim://session",
+        mimeType: "text/plain",
+        name: "Current neovim session",
+        description: "Current neovim text editor session"
+      }]
+    })
+  }),
+  async (uri) => {
+    const bufferContents = await neovimManager.getBufferContents();
+    return {
+      contents: [{
+        uri: uri.href,
+        mimeType: "text/plain",
+        text: Array.from(bufferContents.entries())
+          .map(([lineNum, lineText]) => `${lineNum}: ${lineText}`)
+          .join('\n')
+      }]
+    };
+  }
+);
+
+server.resource(
+  "buffers",
+  new ResourceTemplate("nvim://buffers", { 
+    list: () => ({
+      resources: [{
+        uri: "nvim://buffers",
+        mimeType: "application/json",
+        name: "Open Neovim buffers",
+        description: "List of all open buffers in the current Neovim session"
+      }]
+    })
+  }),
+  async (uri) => {
+    const openBuffers = await neovimManager.getOpenBuffers();
+    return {
+      contents: [{
+        uri: uri.href,
+        mimeType: "application/json",
+        text: JSON.stringify(openBuffers, null, 2)
+      }]
+    };
+  }
 );
 
 // Register tools with proper parameter schemas
-<<<<<<< HEAD
-server.registerTool(
-	"vim_buffer",
-	{
-		title: "Get buffer contents with line numbers",
-		description: "Get buffer contents with line numbers",
-		inputSchema: {
-			filename: z
-				.string()
-				.optional()
-				.describe("Optional file name to view a specific buffer"),
-		},
-	},
-	async ({ filename }) => {
-		try {
-			const bufferContents = await neovimManager.getBufferContents(filename);
-			return {
-				content: [
-					{
-						type: "text",
-						text: Array.from(bufferContents.entries())
-							.map(([lineNum, lineText]) => `${lineNum}: ${lineText}`)
-							.join("\n"),
-					},
-				],
-			};
-		} catch (error) {
-			return {
-				content: [
-					{
-						type: "text",
-						text:
-							error instanceof Error
-								? error.message
-								: "Error getting buffer contents",
-					},
-				],
-			};
-		}
-	},
-);
-
-server.registerTool(
-	"vim_command",
-	{
-		title: "Execute Vim commands with optional shell command support",
-		description: "Execute Vim commands with optional shell command support",
-		inputSchema: {
-			command: z
-				.string()
-				.describe(
-					"Vim command to execute (use ! prefix for shell commands if enabled)",
-				),
-		},
-	},
-	async ({ command }) => {
-		try {
-			// Check if this is a shell command
-			if (command.startsWith("!")) {
-				const allowShellCommands = process.env.ALLOW_SHELL_COMMANDS === "true";
-				if (!allowShellCommands) {
-					return {
-						content: [
-							{
-								type: "text",
-								text: "Shell command execution is disabled. Set ALLOW_SHELL_COMMANDS=true environment variable to enable shell commands.",
-							},
-						],
-					};
-				}
-			}
-
-			const result = await neovimManager.sendCommand(command);
-			return {
-				content: [
-					{
-						type: "text",
-						text: result,
-					},
-				],
-			};
-		} catch (error) {
-			return {
-				content: [
-					{
-						type: "text",
-						text:
-							error instanceof Error
-								? error.message
-								: "Error executing command",
-					},
-				],
-			};
-		}
-	},
-);
-
-server.registerTool(
-	"vim_status",
-	{
-		title:
-			"Get comprehensive Neovim status including cursor position, mode, marks, and registers",
-		description:
-			"Get comprehensive Neovim status including cursor position, mode, marks, and registers",
-		inputSchema: {},
-	},
-	async (): Promise<any> => {
-		try {
-			const status = await neovimManager.getNeovimStatus();
-			return {
-				content: [
-					{
-						type: "text",
-						text: JSON.stringify(status, null, 2),
-					},
-				],
-			};
-		} catch (error) {
-			return {
-				content: [
-					{
-						type: "text",
-						text:
-							error instanceof Error
-								? error.message
-								: "Error getting Neovim status",
-					},
-				],
-			};
-		}
-	},
-);
-
-server.registerTool(
-	"vim_edit",
-	{
-		title: "Edit buffer content using insert, replace, or replaceAll modes",
-		description:
-			"Edit buffer content using insert, replace, or replaceAll modes",
-		inputSchema: {
-			startLine: z
-				.number()
-				.describe("The line number where editing should begin (1-indexed)"),
-			mode: z
-				.enum(["insert", "replace", "replaceAll"])
-				.describe(
-					"Whether to insert new content, replace existing content, or replace entire buffer",
-				),
-			lines: z
-				.string()
-				.describe("The text content to insert or use as replacement"),
-		},
-	},
-	async ({ startLine, mode, lines }) => {
-		try {
-			const result = await neovimManager.editLines(startLine, mode, lines);
-			return {
-				content: [
-					{
-						type: "text",
-						text: result,
-					},
-				],
-			};
-		} catch (error) {
-			return {
-				content: [
-					{
-						type: "text",
-						text:
-							error instanceof Error ? error.message : "Error editing buffer",
-					},
-				],
-			};
-		}
-	},
-);
-
-server.registerTool(
-	"vim_window",
-	{
-		title: "Manage Neovim windows: split, close, and navigate between windows",
-		description:
-			"Manage Neovim windows: split, close, and navigate between windows",
-		inputSchema: {
-			command: z
-				.enum([
-					"split",
-					"vsplit",
-					"only",
-					"close",
-					"wincmd h",
-					"wincmd j",
-					"wincmd k",
-					"wincmd l",
-				])
-				.describe(
-					"Window manipulation command: split or vsplit to create new window, only to keep just current window, close to close current window, or wincmd with h/j/k/l to navigate between windows",
-				),
-		},
-	},
-	async ({ command }) => {
-		try {
-			const result = await neovimManager.manipulateWindow(command);
-			return {
-				content: [
-					{
-						type: "text",
-						text: result,
-					},
-				],
-			};
-		} catch (error) {
-			return {
-				content: [
-					{
-						type: "text",
-						text:
-							error instanceof Error
-								? error.message
-								: "Error manipulating window",
-					},
-				],
-			};
-		}
-	},
-);
-
-server.registerTool(
-	"vim_mark",
-	{
-		title: "Set named marks at specific positions in the buffer",
-		description: "Set named marks at specific positions in the buffer",
-		inputSchema: {
-			mark: z
-				.string()
-				.regex(/^[a-z]$/)
-				.describe("Single lowercase letter [a-z] to use as the mark name"),
-			line: z
-				.number()
-				.describe(
-					"The line number where the mark should be placed (1-indexed)",
-				),
-			column: z
-				.number()
-				.describe(
-					"The column number where the mark should be placed (0-indexed)",
-				),
-		},
-	},
-	async ({ mark, line, column }) => {
-		try {
-			const result = await neovimManager.setMark(mark, line, column);
-			return {
-				content: [
-					{
-						type: "text",
-						text: result,
-					},
-				],
-			};
-		} catch (error) {
-			return {
-				content: [
-					{
-						type: "text",
-						text: error instanceof Error ? error.message : "Error setting mark",
-					},
-				],
-			};
-		}
-	},
-);
-
-server.registerTool(
-	"vim_register",
-	{
-		title: "Manage Neovim register contents",
-		description: "Manage Neovim register contents",
-		inputSchema: {
-			register: z
-				.string()
-				.regex(/^[a-z\"]$/)
-				.describe(
-					'Register name - a lowercase letter [a-z] or double-quote ["] for the unnamed register',
-				),
-			content: z
-				.string()
-				.describe("The text content to store in the specified register"),
-		},
-	},
-	async ({ register, content }) => {
-		try {
-			const result = await neovimManager.setRegister(register, content);
-			return {
-				content: [
-					{
-						type: "text",
-						text: result,
-					},
-				],
-			};
-		} catch (error) {
-			return {
-				content: [
-					{
-						type: "text",
-						text:
-							error instanceof Error ? error.message : "Error setting register",
-					},
-				],
-			};
-		}
-	},
-);
-
-server.registerTool(
-	"vim_visual",
-	{
-		title: "Create visual mode selections in the buffer",
-		description: "Create visual mode selections in the buffer",
-		inputSchema: {
-			startLine: z
-				.number()
-				.describe("The starting line number for visual selection (1-indexed)"),
-			startColumn: z
-				.number()
-				.describe(
-					"The starting column number for visual selection (0-indexed)",
-				),
-			endLine: z
-				.number()
-				.describe("The ending line number for visual selection (1-indexed)"),
-			endColumn: z
-				.number()
-				.describe("The ending column number for visual selection (0-indexed)"),
-		},
-	},
-	async ({ startLine, startColumn, endLine, endColumn }) => {
-		try {
-			const result = await neovimManager.visualSelect(
-				startLine,
-				startColumn,
-				endLine,
-				endColumn,
-			);
-			return {
-				content: [
-					{
-						type: "text",
-						text: result,
-					},
-				],
-			};
-		} catch (error) {
-			return {
-				content: [
-					{
-						type: "text",
-						text:
-							error instanceof Error
-								? error.message
-								: "Error creating visual selection",
-					},
-				],
-			};
-		}
-	},
-=======
 server.tool(
   "vim_buffer",
   "Get buffer contents with line numbers",
@@ -1360,678 +294,331 @@
       };
     }
   }
->>>>>>> ff459306
 );
 
 // New enhanced buffer management tools
-server.registerTool(
-	"vim_buffer_switch",
-	{
-		title: "Switch between buffers by name or number",
-		description: "Switch between buffers by name or number",
-		inputSchema: {
-			identifier: z
-				.union([z.string(), z.number()])
-				.describe("Buffer identifier - can be buffer number or filename/path"),
-		},
-	},
-	async ({ identifier }) => {
-		try {
-			const result = await neovimManager.switchBuffer(identifier);
-			return {
-				content: [
-					{
-						type: "text",
-						text: result,
-					},
-				],
-			};
-		} catch (error) {
-			return {
-				content: [
-					{
-						type: "text",
-						text:
-							error instanceof Error ? error.message : "Error switching buffer",
-					},
-				],
-			};
-		}
-	},
-);
-
-server.registerTool(
-	"vim_buffer_save",
-	{
-		title: "Save current buffer or save to specific filename",
-		description: "Save current buffer or save to specific filename",
-		inputSchema: {
-			filename: z
-				.string()
-				.optional()
-				.describe(
-					"Optional filename to save buffer to (defaults to current buffer's filename)",
-				),
-		},
-	},
-	async ({ filename }) => {
-		try {
-			const result = await neovimManager.saveBuffer(filename);
-			return {
-				content: [
-					{
-						type: "text",
-						text: result,
-					},
-				],
-			};
-		} catch (error) {
-			return {
-				content: [
-					{
-						type: "text",
-						text:
-							error instanceof Error ? error.message : "Error saving buffer",
-					},
-				],
-			};
-		}
-	},
-);
-
-server.registerTool(
-	"vim_file_open",
-	{
-		title: "Open files into new buffers",
-		description: "Open files into new buffers",
-		inputSchema: {
-			filename: z.string().describe("Path to the file to open"),
-		},
-	},
-	async ({ filename }) => {
-		try {
-			const result = await neovimManager.openFile(filename);
-			return {
-				content: [
-					{
-						type: "text",
-						text: result,
-					},
-				],
-			};
-		} catch (error) {
-			return {
-				content: [
-					{
-						type: "text",
-						text: error instanceof Error ? error.message : "Error opening file",
-					},
-				],
-			};
-		}
-	},
+server.tool(
+  "vim_buffer_switch",
+  "Switch between buffers by name or number",
+  {
+    identifier: z.union([z.string(), z.number()]).describe("Buffer identifier - can be buffer number or filename/path")
+  },
+  async ({ identifier }) => {
+    try {
+      const result = await neovimManager.switchBuffer(identifier);
+      return {
+        content: [{
+          type: "text",
+          text: result
+        }]
+      };
+    } catch (error) {
+      return {
+        content: [{
+          type: "text",
+          text: error instanceof Error ? error.message : 'Error switching buffer'
+        }]
+      };
+    }
+  }
+);
+
+server.tool(
+  "vim_buffer_save",
+  "Save current buffer or save to specific filename",
+  {
+    filename: z.string().optional().describe("Optional filename to save buffer to (defaults to current buffer's filename)")
+  },
+  async ({ filename }) => {
+    try {
+      const result = await neovimManager.saveBuffer(filename);
+      return {
+        content: [{
+          type: "text",
+          text: result
+        }]
+      };
+    } catch (error) {
+      return {
+        content: [{
+          type: "text",
+          text: error instanceof Error ? error.message : 'Error saving buffer'
+        }]
+      };
+    }
+  }
+);
+
+server.tool(
+  "vim_file_open",
+  "Open files into new buffers",
+  {
+    filename: z.string().describe("Path to the file to open")
+  },
+  async ({ filename }) => {
+    try {
+      const result = await neovimManager.openFile(filename);
+      return {
+        content: [{
+          type: "text",
+          text: result
+        }]
+      };
+    } catch (error) {
+      return {
+        content: [{
+          type: "text",
+          text: error instanceof Error ? error.message : 'Error opening file'
+        }]
+      };
+    }
+  }
 );
 
 // New search and replace tools
-server.registerTool(
-	"vim_search",
-	{
-		title: "Search within current buffer with regex support and options",
-		description: "Search within current buffer with regex support and options",
-		inputSchema: {
-			pattern: z.string().describe("Search pattern (supports regex)"),
-			ignoreCase: z
-				.boolean()
-				.optional()
-				.describe("Whether to ignore case in search (default: false)"),
-			wholeWord: z
-				.boolean()
-				.optional()
-				.describe("Whether to match whole words only (default: false)"),
-		},
-	},
-	async ({ pattern, ignoreCase = false, wholeWord = false }) => {
-		try {
-			const result = await neovimManager.searchInBuffer(pattern, {
-				ignoreCase,
-				wholeWord,
-			});
-			return {
-				content: [
-					{
-						type: "text",
-						text: result,
-					},
-				],
-			};
-		} catch (error) {
-			return {
-				content: [
-					{
-						type: "text",
-						text:
-							error instanceof Error
-								? error.message
-								: "Error searching in buffer",
-					},
-				],
-			};
-		}
-	},
-);
-
-server.registerTool(
-	"vim_search_replace",
-	{
-		title: "Find and replace with global, case-insensitive, and confirm options",
-		description: "Find and replace with global, case-insensitive, and confirm options",
-		inputSchema: {
-			pattern: z.string().describe("Search pattern (supports regex)"),
-			replacement: z.string().describe("Replacement text"),
-			global: z
-				.boolean()
-				.optional()
-				.describe("Replace all occurrences in each line (default: false)"),
-			ignoreCase: z
-				.boolean()
-				.optional()
-				.describe("Whether to ignore case in search (default: false)"),
-			confirm: z
-				.boolean()
-				.optional()
-				.describe("Whether to confirm each replacement (default: false)"),
-		},
-	},
-	async ({
-		pattern,
-		replacement,
-		global = false,
-		ignoreCase = false,
-		confirm = false,
-	}) => {
-		try {
-			const result = await neovimManager.searchAndReplace(
-				pattern,
-				replacement,
-				{ global, ignoreCase, confirm },
-			);
-			return {
-				content: [
-					{
-						type: "text",
-						text: result,
-					},
-				],
-			};
-		} catch (error) {
-			return {
-				content: [
-					{
-						type: "text",
-						text:
-							error instanceof Error
-								? error.message
-								: "Error in search and replace",
-					},
-				],
-			};
-		}
-	},
-);
-
-server.registerTool(
-	"vim_grep",
-	{
-		title: "Project-wide search using vimgrep with quickfix list",
-		description: "Project-wide search using vimgrep with quickfix list",
-		inputSchema: {
-			pattern: z.string().describe("Search pattern to grep for"),
-			filePattern: z
-				.string()
-				.optional()
-				.describe("File pattern to search in (default: **/* for all files)"),
-		},
-	},
-	async ({ pattern, filePattern = "**/*" }) => {
-		try {
-			const result = await neovimManager.grepInProject(pattern, filePattern);
-			return {
-				content: [
-					{
-						type: "text",
-						text: result,
-					},
-				],
-			};
-		} catch (error) {
-			return {
-				content: [
-					{
-						type: "text",
-						text:
-							error instanceof Error ? error.message : "Error in grep search",
-					},
-				],
-			};
-		}
-	},
+server.tool(
+  "vim_search",
+  "Search within current buffer with regex support and options",
+  {
+    pattern: z.string().describe("Search pattern (supports regex)"),
+    ignoreCase: z.boolean().optional().describe("Whether to ignore case in search (default: false)"),
+    wholeWord: z.boolean().optional().describe("Whether to match whole words only (default: false)")
+  },
+  async ({ pattern, ignoreCase = false, wholeWord = false }) => {
+    try {
+      const result = await neovimManager.searchInBuffer(pattern, { ignoreCase, wholeWord });
+      return {
+        content: [{
+          type: "text",
+          text: result
+        }]
+      };
+    } catch (error) {
+      return {
+        content: [{
+          type: "text",
+          text: error instanceof Error ? error.message : 'Error searching in buffer'
+        }]
+      };
+    }
+  }
+);
+
+server.tool(
+  "vim_search_replace",
+  "Find and replace with global, case-insensitive, and confirm options",
+  {
+    pattern: z.string().describe("Search pattern (supports regex)"),
+    replacement: z.string().describe("Replacement text"),
+    global: z.boolean().optional().describe("Replace all occurrences in each line (default: false)"),
+    ignoreCase: z.boolean().optional().describe("Whether to ignore case in search (default: false)"),
+    confirm: z.boolean().optional().describe("Whether to confirm each replacement (default: false)")
+  },
+  async ({ pattern, replacement, global = false, ignoreCase = false, confirm = false }) => {
+    try {
+      const result = await neovimManager.searchAndReplace(pattern, replacement, { global, ignoreCase, confirm });
+      return {
+        content: [{
+          type: "text",
+          text: result
+        }]
+      };
+    } catch (error) {
+      return {
+        content: [{
+          type: "text",
+          text: error instanceof Error ? error.message : 'Error in search and replace'
+        }]
+      };
+    }
+  }
+);
+
+server.tool(
+  "vim_grep",
+  "Project-wide search using vimgrep with quickfix list",
+  {
+    pattern: z.string().describe("Search pattern to grep for"),
+    filePattern: z.string().optional().describe("File pattern to search in (default: **/* for all files)")
+  },
+  async ({ pattern, filePattern = "**/*" }) => {
+    try {
+      const result = await neovimManager.grepInProject(pattern, filePattern);
+      return {
+        content: [{
+          type: "text",
+          text: result
+        }]
+      };
+    } catch (error) {
+      return {
+        content: [{
+          type: "text",
+          text: error instanceof Error ? error.message : 'Error in grep search'
+        }]
+      };
+    }
+  }
 );
 
 // Health check tool
-server.registerTool(
-	"vim_health",
-	{
-		title: "Check Neovim connection health",
-		description: "Check Neovim connection health",
-		inputSchema: {},
-	},
-	async () => {
-		const isHealthy = await neovimManager.healthCheck();
-		return {
-			content: [
-				{
-					type: "text",
-					text: isHealthy
-						? "Neovim connection is healthy"
-						: "Neovim connection failed",
-				},
-			],
-		};
-	},
+server.tool(
+  "vim_health",
+  "Check Neovim connection health",
+  {},
+  async () => {
+    const isHealthy = await neovimManager.healthCheck();
+    return {
+      content: [{
+        type: "text",
+        text: isHealthy ? "Neovim connection is healthy" : "Neovim connection failed"
+      }]
+    };
+  }
 );
 
 // Macro management tool
-server.registerTool(
-	"vim_macro",
-	{
-		title: "Record, stop, and play Neovim macros",
-		description: "Record, stop, and play Neovim macros",
-		inputSchema: {
-			action: z
-				.enum(["record", "stop", "play"])
-				.describe("Action to perform with macros"),
-			register: z
-				.string()
-				.optional()
-				.describe(
-					"Register to record/play macro (a-z, required for record/play)",
-				),
-			count: z
-				.number()
-				.optional()
-				.describe("Number of times to play macro (default: 1)"),
-		},
-	},
-	async ({ action, register, count = 1 }) => {
-		try {
-			const result = await neovimManager.manageMacro(action, register, count);
-			return {
-				content: [
-					{
-						type: "text",
-						text: result,
-					},
-				],
-			};
-		} catch (error) {
-			return {
-				content: [
-					{
-						type: "text",
-						text:
-							error instanceof Error ? error.message : "Error managing macro",
-					},
-				],
-			};
-		}
-	},
+server.tool(
+  "vim_macro",
+  "Record, stop, and play Neovim macros",
+  {
+    action: z.enum(["record", "stop", "play"]).describe("Action to perform with macros"),
+    register: z.string().optional().describe("Register to record/play macro (a-z, required for record/play)"),
+    count: z.number().optional().describe("Number of times to play macro (default: 1)")
+  },
+  async ({ action, register, count = 1 }) => {
+    try {
+      const result = await neovimManager.manageMacro(action, register, count);
+      return {
+        content: [{
+          type: "text",
+          text: result
+        }]
+      };
+    } catch (error) {
+      return {
+        content: [{
+          type: "text",
+          text: error instanceof Error ? error.message : 'Error managing macro'
+        }]
+      };
+    }
+  }
 );
 
 // Tab management tool
-server.registerTool(
-	"vim_tab",
-	{
-		title: "Manage Neovim tabs: create, close, and navigate between tabs",
-		description: "Manage Neovim tabs: create, close, and navigate between tabs",
-		inputSchema: {
-			action: z
-				.enum(["new", "close", "next", "prev", "first", "last", "list"])
-				.describe("Tab action to perform"),
-			filename: z.string().optional().describe("Filename for new tab (optional)"),
-		},
-	},
-	async ({ action, filename }) => {
-		try {
-			const result = await neovimManager.manageTab(action, filename);
-			return {
-				content: [
-					{
-						type: "text",
-						text: result,
-					},
-				],
-			};
-		} catch (error) {
-			return {
-				content: [
-					{
-						type: "text",
-						text: error instanceof Error ? error.message : "Error managing tab",
-					},
-				],
-			};
-		}
-	},
+server.tool(
+  "vim_tab",
+  "Manage Neovim tabs: create, close, and navigate between tabs",
+  {
+    action: z.enum(["new", "close", "next", "prev", "first", "last", "list"]).describe("Tab action to perform"),
+    filename: z.string().optional().describe("Filename for new tab (optional)")
+  },
+  async ({ action, filename }) => {
+    try {
+      const result = await neovimManager.manageTab(action, filename);
+      return {
+        content: [{
+          type: "text",
+          text: result
+        }]
+      };
+    } catch (error) {
+      return {
+        content: [{
+          type: "text",
+          text: error instanceof Error ? error.message : 'Error managing tab'
+        }]
+      };
+    }
+  }
 );
 
 // Code folding tool
-server.registerTool(
-	"vim_fold",
-	{
-		title: "Manage code folding: create, open, close, and toggle folds",
-		description: "Manage code folding: create, open, close, and toggle folds",
-		inputSchema: {
-			action: z
-				.enum([
-					"create",
-					"open",
-					"close",
-					"toggle",
-					"openall",
-					"closeall",
-					"delete",
-				])
-				.describe("Folding action to perform"),
-			startLine: z
-				.number()
-				.optional()
-				.describe("Start line for creating fold (required for create)"),
-			endLine: z
-				.number()
-				.optional()
-				.describe("End line for creating fold (required for create)"),
-		},
-	},
-	async ({ action, startLine, endLine }) => {
-		try {
-			const result = await neovimManager.manageFold(action, startLine, endLine);
-			return {
-				content: [
-					{
-						type: "text",
-						text: result,
-					},
-				],
-			};
-		} catch (error) {
-			return {
-				content: [
-					{
-						type: "text",
-						text:
-							error instanceof Error ? error.message : "Error managing fold",
-					},
-				],
-			};
-		}
-	},
+server.tool(
+  "vim_fold",
+  "Manage code folding: create, open, close, and toggle folds",
+  {
+    action: z.enum(["create", "open", "close", "toggle", "openall", "closeall", "delete"]).describe("Folding action to perform"),
+    startLine: z.number().optional().describe("Start line for creating fold (required for create)"),
+    endLine: z.number().optional().describe("End line for creating fold (required for create)")
+  },
+  async ({ action, startLine, endLine }) => {
+    try {
+      const result = await neovimManager.manageFold(action, startLine, endLine);
+      return {
+        content: [{
+          type: "text",
+          text: result
+        }]
+      };
+    } catch (error) {
+      return {
+        content: [{
+          type: "text",
+          text: error instanceof Error ? error.message : 'Error managing fold'
+        }]
+      };
+    }
+  }
 );
 
 // Jump list navigation tool
-server.registerTool(
-	"vim_jump",
-	{
-		title: "Navigate Neovim jump list: go back, forward, or list jumps",
-		description: "Navigate Neovim jump list: go back, forward, or list jumps",
-		inputSchema: {
-			direction: z
-				.enum(["back", "forward", "list"])
-				.describe("Jump direction or list jumps"),
-		},
-	},
-	async ({ direction }) => {
-		try {
-			const result = await neovimManager.navigateJumpList(direction);
-			return {
-				content: [
-					{
-						type: "text",
-						text: result,
-					},
-				],
-			};
-		} catch (error) {
-			return {
-				content: [
-					{
-						type: "text",
-						text:
-							error instanceof Error
-								? error.message
-								: "Error navigating jump list",
-					},
-				],
-			};
-		}
-	},
-);
-
-// Enhanced tools from claude-code.nvim
-server.registerTool(
-	"vim_analyze_related",
-	{
-		title: "Analyze files related through imports/requires in the current or specified buffer",
-		description: "Analyze files related through imports/requires in the current or specified buffer",
-		inputSchema: {
-			filename: z
-				.string()
-				.optional()
-				.describe("Optional filename to analyze (defaults to current buffer)"),
-		},
-	},
-	async ({ filename }) => {
-		try {
-			const result = await neovimManager.analyzeRelatedFiles(filename);
-			return {
-				content: [
-					{
-						type: "text",
-						text: result,
-					},
-				],
-			};
-		} catch (error) {
-			return {
-				content: [
-					{
-						type: "text",
-						text:
-							error instanceof Error
-								? error.message
-								: "Error analyzing related files",
-					},
-				],
-			};
-		}
-	},
-);
-
-server.registerTool(
-	"vim_find_symbols",
-	{
-		title: "Find workspace symbols using LSP",
-		description: "Find workspace symbols using LSP",
-		inputSchema: {
-			query: z
-				.string()
-				.optional()
-				.describe("Symbol name to search for (empty for all symbols)"),
-			limit: z
-				.number()
-				.optional()
-				.describe("Maximum number of symbols to return (default: 20)"),
-		},
-	},
-	async ({ query, limit }) => {
-		try {
-			const result = await neovimManager.findWorkspaceSymbols(query, limit);
-			return {
-				content: [
-					{
-						type: "text",
-						text: result,
-					},
-				],
-			};
-		} catch (error) {
-			return {
-				content: [
-					{
-						type: "text",
-						text:
-							error instanceof Error
-								? error.message
-								: "Error finding workspace symbols",
-					},
-				],
-			};
-		}
-	},
-);
-
-server.registerTool(
-	"vim_search_files",
-	{
-		title: "Search for files in the current project by pattern",
-		description: "Search for files in the current project by pattern",
-		inputSchema: {
-			pattern: z.string().describe("File name pattern to search for"),
-			includeContent: z
-				.boolean()
-				.optional()
-				.describe("Whether to include file content preview (default: false)"),
-		},
-	},
-	async ({ pattern, includeContent }) => {
-		try {
-			const result = await neovimManager.searchProjectFiles(
-				pattern,
-				includeContent,
-			);
-			return {
-				content: [
-					{
-						type: "text",
-						text: result,
-					},
-				],
-			};
-		} catch (error) {
-			return {
-				content: [
-					{
-						type: "text",
-						text:
-							error instanceof Error
-								? error.message
-								: "Error searching project files",
-					},
-				],
-			};
-		}
-	},
-);
-
-server.registerTool(
-	"vim_get_selection",
-	{
-		title: "Get the currently selected text or last visual selection from Neovim",
-		description: "Get the currently selected text or last visual selection from Neovim",
-		inputSchema: {
-			includeContext: z
-				.boolean()
-				.optional()
-				.describe(
-					"Include surrounding context (5 lines before/after) (default: false)",
-				),
-		},
-	},
-	async ({ includeContext }) => {
-		try {
-			const result = await neovimManager.getCurrentSelection(includeContext);
-			return {
-				content: [
-					{
-						type: "text",
-						text: result,
-					},
-				],
-			};
-		} catch (error) {
-			return {
-				content: [
-					{
-						type: "text",
-						text:
-							error instanceof Error
-								? error.message
-								: "Error getting selection",
-					},
-				],
-			};
-		}
-	},
+server.tool(
+  "vim_jump",
+  "Navigate Neovim jump list: go back, forward, or list jumps",
+  {
+    direction: z.enum(["back", "forward", "list"]).describe("Jump direction or list jumps")
+  },
+  async ({ direction }) => {
+    try {
+      const result = await neovimManager.navigateJumpList(direction);
+      return {
+        content: [{
+          type: "text",
+          text: result
+        }]
+      };
+    } catch (error) {
+      return {
+        content: [{
+          type: "text",
+          text: error instanceof Error ? error.message : 'Error navigating jump list'
+        }]
+      };
+    }
+  }
 );
 
 // Register a sample prompt for Neovim workflow assistance
-server.registerPrompt(
-	"neovim_workflow",
-	{
-		title: "Get help with common Neovim workflows and editing tasks",
-		description: "Get help with common Neovim workflows and editing tasks",
-		argsSchema: {
-			task: z
-				.enum([
-					"editing",
-					"navigation",
-					"search",
-					"buffers",
-					"windows",
-					"macros",
-				])
-				.describe("Type of Neovim task you need help with"),
-		},
-	},
-	async ({ task }) => {
-		const workflows = {
-			editing:
-				"Here are common editing workflows:\n1. Use vim_edit with 'insert' mode to add new content\n2. Use vim_edit with 'replace' mode to modify existing lines\n3. Use vim_search_replace for find and replace operations\n4. Use vim_visual to select text ranges before operations",
-			navigation:
-				"Navigation workflows:\n1. Use vim_mark to set bookmarks in your code\n2. Use vim_jump to navigate through your jump history\n3. Use vim_command with 'gg' or 'G' to go to start/end of file\n4. Use vim_command with line numbers like ':42' to jump to specific lines",
-			search:
-				"Search workflows:\n1. Use vim_search to find patterns in current buffer\n2. Use vim_grep for project-wide searches\n3. Use vim_search_replace for complex find/replace operations\n4. Use regex patterns for advanced matching",
-			buffers:
-				"Buffer management:\n1. Use vim_buffer to view buffer contents\n2. Use vim_buffer_switch to change between buffers\n3. Use vim_file_open to open new files\n4. Use vim_buffer_save to save your work",
-			windows:
-				"Window management:\n1. Use vim_window with 'split'/'vsplit' to create new windows\n2. Use vim_window with 'wincmd h/j/k/l' to navigate between windows\n3. Use vim_window with 'close' to close current window\n4. Use vim_window with 'only' to keep only current window",
-			macros:
-				"Macro workflows:\n1. Use vim_macro with 'record' and a register to start recording\n2. Perform your actions in Neovim\n3. Use vim_macro with 'stop' to end recording\n4. Use vim_macro with 'play' to execute recorded actions",
-		};
-
-		return {
-			messages: [
-				{
-					role: "assistant",
-					content: {
-						type: "text",
-						text:
-							workflows[task] ||
-							"Unknown task type. Available tasks: editing, navigation, search, buffers, windows, macros",
-					},
-				},
-			],
-		};
-	},
+server.prompt(
+  "neovim_workflow", 
+  "Get help with common Neovim workflows and editing tasks",
+  {
+    task: z.enum(["editing", "navigation", "search", "buffers", "windows", "macros"]).describe("Type of Neovim task you need help with")
+  },
+  async ({ task }) => {
+    const workflows = {
+      editing: "Here are common editing workflows:\n1. Use vim_edit with 'insert' mode to add new content\n2. Use vim_edit with 'replace' mode to modify existing lines\n3. Use vim_search_replace for find and replace operations\n4. Use vim_visual to select text ranges before operations",
+      navigation: "Navigation workflows:\n1. Use vim_mark to set bookmarks in your code\n2. Use vim_jump to navigate through your jump history\n3. Use vim_command with 'gg' or 'G' to go to start/end of file\n4. Use vim_command with line numbers like ':42' to jump to specific lines",
+      search: "Search workflows:\n1. Use vim_search to find patterns in current buffer\n2. Use vim_grep for project-wide searches\n3. Use vim_search_replace for complex find/replace operations\n4. Use regex patterns for advanced matching",
+      buffers: "Buffer management:\n1. Use vim_buffer to view buffer contents\n2. Use vim_buffer_switch to change between buffers\n3. Use vim_file_open to open new files\n4. Use vim_buffer_save to save your work",
+      windows: "Window management:\n1. Use vim_window with 'split'/'vsplit' to create new windows\n2. Use vim_window with 'wincmd h/j/k/l' to navigate between windows\n3. Use vim_window with 'close' to close current window\n4. Use vim_window with 'only' to keep only current window",
+      macros: "Macro workflows:\n1. Use vim_macro with 'record' and a register to start recording\n2. Perform your actions in Neovim\n3. Use vim_macro with 'stop' to end recording\n4. Use vim_macro with 'play' to execute recorded actions"
+    };
+
+    return {
+      messages: [
+        {
+          role: "assistant",
+          content: {
+            type: "text",
+            text: workflows[task] || "Unknown task type. Available tasks: editing, navigation, search, buffers, windows, macros"
+          }
+        }
+      ]
+    };
+  }
 );
 
 /**
@@ -2039,11 +626,11 @@
  * This allows the server to communicate via standard input/output streams.
  */
 async function main() {
-	const transport = new StdioServerTransport();
-	await server.connect(transport);
+  const transport = new StdioServerTransport();
+  await server.connect(transport);
 }
 
 main().catch((error) => {
-	console.error("Server error:", error);
-	process.exit(1);
+  console.error("Server error:", error);
+  process.exit(1);
 });