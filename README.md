# Neovim MCP Server

Connect Claude Desktop (or any Model Context Protocol client) to Neovim using MCP and the official neovim/node-client JavaScript library. This server leverages Vim's native text editing commands and workflows, which Claude already understands, to create a lightweight code or general purpose AI text assistance layer.

**Version 0.5.3** - Now with a DXT package!

<a href="https://glama.ai/mcp/servers/s0fywdwp87"><img width="380" height="200" src="https://glama.ai/mcp/servers/s0fywdwp87/badge" alt="mcp-neovim-server MCP server" /></a>

## Features

- Connects to your nvim instance if you expose a socket file, for example `--listen /tmp/nvim`, when starting nvim
- Views your current buffers and manages buffer switching
- Gets cursor location, mode, file name, marks, registers, and visual selections
- Runs vim commands and optionally shell commands through vim
- Can make edits using insert, replace, or replaceAll modes
- Search and replace functionality with regex support
- Project-wide grep search with quickfix integration
- Comprehensive window management
- Health monitoring and connection diagnostics

## API

### Resources

- `nvim://session`: Current neovim text editor session
- `nvim://buffers`: List of all open buffers in the current Neovim session with metadata including modified status, syntax, and window IDs

### Tools

#### Core Tools

- **vim_buffer**
  - Get buffer contents with line numbers (supports filename parameter)
  - Input `filename` (string, optional) - Get specific buffer by filename
  - Returns numbered lines with buffer content
- **vim_command**
  - Send a command to VIM for navigation, spot editing, and line deletion
  - Input `command` (string)
  - Runs vim commands with `nvim.replaceTermcodes`. Multiple commands work with newlines
  - Shell commands supported with `!` prefix when `ALLOW_SHELL_COMMANDS=true`
  - On error, `'nvim:errmsg'` contents are returned
- **vim_status**
  - Get comprehensive Neovim status
  - Returns cursor position, mode, filename, visual selection, window layout, current tab, marks, registers, working directory, LSP client info, and plugin detection
- **vim_edit**
  - Edit lines using insert, replace, or replaceAll modes
  - Input `startLine` (number), `mode` (`"insert"` | `"replace"` | `"replaceAll"`), `lines` (string)
  - insert: insert lines at startLine
  - replace: replace lines starting at startLine
  - replaceAll: replace entire buffer contents
- **vim_window**
  - Manipulate Neovim windows (split, vsplit, close, navigate)
  - Input `command` (string: "split", "vsplit", "only", "close", "wincmd h/j/k/l")
- **vim_mark**
  - Set named marks at specific positions
  - Input `mark` (string: a-z), `line` (number), `column` (number)
- **vim_register**
  - Set content of registers
  - Input `register` (string: a-z or "), `content` (string)
- **vim_visual**
  - Create visual mode selections
  - Input `startLine` (number), `startColumn` (number), `endLine` (number), `endColumn` (number)

#### Enhanced Buffer Management

- **vim_buffer_switch**
  - Switch between buffers by name or number
  - Input `identifier` (string | number) - Buffer name or number
- **vim_buffer_save**
  - Save current buffer or save to specific filename
  - Input `filename` (string, optional) - Save to specific file
- **vim_file_open**
  - Open files into new buffers
  - Input `filename` (string) - File to open

#### Search and Replace

- **vim_search**
  - Search within current buffer with regex support
  - Input `pattern` (string), `ignoreCase` (boolean, optional), `wholeWord` (boolean, optional)
- **vim_search_replace**
  - Find and replace with advanced options
  - Input `pattern` (string), `replacement` (string), `global` (boolean, optional), `ignoreCase` (boolean, optional), `confirm` (boolean, optional)
- **vim_grep**
  - Project-wide search using vimgrep with quickfix list
  - Input `pattern` (string), `filePattern` (string, optional) - File pattern to search

#### Advanced Workflow Tools

- **vim_macro**
  - Record, stop, and play Vim macros
  - Input `action` ("record" | "stop" | "play"), `register` (string, a-z), `count` (number, optional)
- **vim_tab**
  - Complete tab management
  - Input `action` ("new" | "close" | "next" | "prev" | "first" | "last" | "list"), `filename` (string, optional)
- **vim_fold**
  - Code folding operations
  - Input `action` ("create" | "open" | "close" | "toggle" | "openall" | "closeall" | "delete"), `startLine`/`endLine` (numbers, for create)
- **vim_jump**
  - Jump list navigation
  - Input `direction` ("back" | "forward" | "list")

#### System Tools

- **vim_health**
  - Check Neovim connection health and socket status

Using this comprehensive set of **19 tools**, Claude can peer into your neovim session, navigate buffers, perform searches, make edits, record macros, manage tabs and folds, and handle your complete development workflow with standard Neovim features.

### Prompts

- **neovim_workflow**: Get contextual help and guidance for common Neovim workflows including editing, navigation, search, buffer management, window operations, and macro usage. Provides step-by-step instructions for accomplishing tasks with the available MCP tools.

## Error Handling

The server implements comprehensive error handling with custom error classes and consistent error responses:

- **NeovimConnectionError**: Socket connection failures with detailed messages
- **NeovimCommandError**: Command execution failures with command context
- **NeovimValidationError**: Input validation failures

**New in v0.5.2**: All tools now include robust try-catch error handling that returns meaningful error messages in proper MCP format. Features include connection health monitoring, graceful error propagation, and actionable error messages to help diagnose issues.

## Limitations

- May not interact well with complex neovim configurations or plugins
- Shell command execution is disabled by default for security
- Socket connection required - won't work with standard vim

## Configuration

### Environment Variables

- `ALLOW_SHELL_COMMANDS`: Set to 'true' to enable shell command execution (e.g. `!ls`). Defaults to false for security.
- `NVIM_SOCKET_PATH`: Set to the path of your Neovim socket. Defaults to '/tmp/nvim' if not specified.

<<<<<<< HEAD
## Usage with Claude Desktop

=======
## Installation

### Option 1: DXT Package (Recommended)
1. Download the latest `.dxt` file from [Releases](https://github.com/bigcodegen/mcp-neovim-server/releases)
2. Drag the file to Claude Desktop

### Option 2: Manual Installation
>>>>>>> ff459306
Add this to your `claude_desktop_config.json`:

```json
{
  "mcpServers": {
    "MCP Neovim Server": {
      "command": "npx",
      "args": ["-y", "mcp-neovim-server"],
      "env": {
        "ALLOW_SHELL_COMMANDS": "true",
        "NVIM_SOCKET_PATH": "/tmp/nvim"
      }
    }
  }
}
```

## License

This MCP server is licensed under the MIT License. This means you are free to use, modify, and distribute the software, subject to the terms and conditions of the MIT License. For more details, please see the LICENSE file in the project repository.<|MERGE_RESOLUTION|>--- conflicted
+++ resolved
@@ -28,7 +28,6 @@
 ### Tools
 
 #### Core Tools
-
 - **vim_buffer**
   - Get buffer contents with line numbers (supports filename parameter)
   - Input `filename` (string, optional) - Get specific buffer by filename
@@ -38,7 +37,7 @@
   - Input `command` (string)
   - Runs vim commands with `nvim.replaceTermcodes`. Multiple commands work with newlines
   - Shell commands supported with `!` prefix when `ALLOW_SHELL_COMMANDS=true`
-  - On error, `'nvim:errmsg'` contents are returned
+  - On error, `'nvim:errmsg'` contents are returned 
 - **vim_status**
   - Get comprehensive Neovim status
   - Returns cursor position, mode, filename, visual selection, window layout, current tab, marks, registers, working directory, LSP client info, and plugin detection
@@ -62,7 +61,6 @@
   - Input `startLine` (number), `startColumn` (number), `endLine` (number), `endColumn` (number)
 
 #### Enhanced Buffer Management
-
 - **vim_buffer_switch**
   - Switch between buffers by name or number
   - Input `identifier` (string | number) - Buffer name or number
@@ -74,7 +72,6 @@
   - Input `filename` (string) - File to open
 
 #### Search and Replace
-
 - **vim_search**
   - Search within current buffer with regex support
   - Input `pattern` (string), `ignoreCase` (boolean, optional), `wholeWord` (boolean, optional)
@@ -86,7 +83,6 @@
   - Input `pattern` (string), `filePattern` (string, optional) - File pattern to search
 
 #### Advanced Workflow Tools
-
 - **vim_macro**
   - Record, stop, and play Vim macros
   - Input `action` ("record" | "stop" | "play"), `register` (string, a-z), `count` (number, optional)
@@ -101,7 +97,6 @@
   - Input `direction` ("back" | "forward" | "list")
 
 #### System Tools
-
 - **vim_health**
   - Check Neovim connection health and socket status
 
@@ -116,7 +111,7 @@
 The server implements comprehensive error handling with custom error classes and consistent error responses:
 
 - **NeovimConnectionError**: Socket connection failures with detailed messages
-- **NeovimCommandError**: Command execution failures with command context
+- **NeovimCommandError**: Command execution failures with command context  
 - **NeovimValidationError**: Input validation failures
 
 **New in v0.5.2**: All tools now include robust try-catch error handling that returns meaningful error messages in proper MCP format. Features include connection health monitoring, graceful error propagation, and actionable error messages to help diagnose issues.
@@ -134,10 +129,6 @@
 - `ALLOW_SHELL_COMMANDS`: Set to 'true' to enable shell command execution (e.g. `!ls`). Defaults to false for security.
 - `NVIM_SOCKET_PATH`: Set to the path of your Neovim socket. Defaults to '/tmp/nvim' if not specified.
 
-<<<<<<< HEAD
-## Usage with Claude Desktop
-
-=======
 ## Installation
 
 ### Option 1: DXT Package (Recommended)
@@ -145,15 +136,16 @@
 2. Drag the file to Claude Desktop
 
 ### Option 2: Manual Installation
->>>>>>> ff459306
 Add this to your `claude_desktop_config.json`:
-
 ```json
 {
   "mcpServers": {
     "MCP Neovim Server": {
       "command": "npx",
-      "args": ["-y", "mcp-neovim-server"],
+      "args": [
+        "-y",
+        "mcp-neovim-server"
+      ],
       "env": {
         "ALLOW_SHELL_COMMANDS": "true",
         "NVIM_SOCKET_PATH": "/tmp/nvim"
